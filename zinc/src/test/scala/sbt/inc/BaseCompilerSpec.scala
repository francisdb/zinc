/*
 * Zinc - The incremental compiler for Scala.
 * Copyright 2011 - 2017, Lightbend, Inc.
 * Copyright 2008 - 2010, Mark Harrah
 * This software is released under the terms written in LICENSE.
 */

package sbt.inc

import java.io.File
import java.net.URLClassLoader
import java.nio.file.{ Files, Path, Paths }
import java.util.Optional

import sbt.internal.inc._
import sbt.internal.inc.classpath.ClassLoaderCache
import sbt.io.IO
import sbt.io.syntax._
import sbt.util.{ InterfaceUtil, Logger }
import xsbti.compile.{ ScalaInstance => _, _ }

class BaseCompilerSpec extends BridgeProviderSpecification {

  val scalaVersion = scala.util.Properties.versionNumberString
  val maxErrors = 100

  case class MockedLookup(am: File => Optional[CompileAnalysis]) extends PerClasspathEntryLookup {
    override def analysis(classpathEntry: File): Optional[CompileAnalysis] =
      am(classpathEntry)

    override def definesClass(classpathEntry: File): DefinesClass =
      Locate.definesClass(classpathEntry)
  }

  case class ProjectSetup(baseLocation: Path, sources: Map[Path, Seq[Path]], classPath: Seq[Path]) {
    private def fromResource(prefix: Path)(path: Path): File = {
      val fullPath = prefix.resolve(path).toString()
      Option(getClass.getClassLoader.getResource(fullPath))
        .map(url => new File(url.toURI))
        .getOrElse(throw new NoSuchElementException(s"Missing resource $fullPath"))
    }

    private val sourcesPrefix = Paths.get("sources")
    private val binPrefix = Paths.get("bin")

    val allSources: Iterable[File] = for {
      (sourcePath, sourceFiles) <- sources
      sourceRoot = baseLocation.resolve(sourcePath)
      sourceFile <- sourceFiles
    } yield {
      val targetFile = sourceRoot.resolve(sourceFile).toFile
      IO.copyFile(fromResource(sourcesPrefix)(sourceFile), targetFile)
      targetFile
    }
    val classpathBase = baseLocation.resolve("bin")

    val allClasspath = classPath.map {
      case zippedClassesPath if zippedClassesPath.getFileName.toString.endsWith(".zip") =>
        val target = classpathBase.resolve(zippedClassesPath.toString.dropRight(4)).toFile
        IO.unzip(fromResource(binPrefix)(zippedClassesPath), target)
        target
      case jarPath =>
        val newJar = classpathBase.resolve(jarPath).toFile
        IO.copyFile(fromResource(binPrefix)(jarPath), newJar)
        newJar
    }

    val defaultClassesDir = baseLocation.resolve("classes").toFile

    def defaultStoreLocation: File = baseLocation.resolve("inc_data.zip").toFile

    def createCompiler() =
      CompilerSetup(defaultClassesDir, baseLocation.toFile, allSources.toArray, allClasspath)

    def update(source: Path)(change: String => String): Unit = {
      import collection.JavaConverters._
      val sourceFile = baseLocation.resolve(source)
      val text = Files.readAllLines(sourceFile).asScala.mkString("\n")
      Files.write(sourceFile, Seq(change(text)).asJava)
    }
  }

  object ProjectSetup {
    def simple(baseLocation: Path, classes: Seq[String]): ProjectSetup =
      ProjectSetup(baseLocation,
                   Map(Paths.get("src") -> classes.map(path => Paths.get(path))),
                   Nil)
  }

  def scalaCompiler(instance: xsbti.compile.ScalaInstance, bridgeJar: File): AnalyzingCompiler = {
    val bridgeProvider = ZincUtil.constantBridgeProvider(instance, bridgeJar)
    val classpath = ClasspathOptionsUtil.boot
    val cache = Some(new ClassLoaderCache(new URLClassLoader(Array())))
    new AnalyzingCompiler(instance, bridgeProvider, classpath, _ => (), cache)
  }

  case class CompilerSetup(
      classesDir: File,
      tempDir: File,
      sources: Array[File],
      classpath: Seq[File],
      incOptions: IncOptions = IncOptionsUtil.defaultIncOptions()
  ) {
    val noLogger = Logger.Null
    val compiler = new IncrementalCompilerImpl
    val compilerBridge = getCompilerBridge(tempDir, noLogger, scalaVersion)

    val si = scalaInstance(scalaVersion, tempDir, noLogger)
    val sc = scalaCompiler(si, compilerBridge)
    val cs = compiler.compilers(si, ClasspathOptionsUtil.boot, None, sc)

    val lookup = MockedLookup(Function.const(Optional.empty[CompileAnalysis]))
    val reporter = new ManagedLoggedReporter(maxErrors, log)
    val extra = Array(InterfaceUtil.t2(("key", "value")))

    var lastCompiledUnits: Set[String] = Set.empty
    val progress = new CompileProgress {
      override def advance(current: Int, total: Int): Boolean = true

      override def startUnit(phase: String, unitPath: String): Unit = lastCompiledUnits += unitPath
    }

    val setup = compiler.setup(lookup,
                               skip = false,
                               tempDir / "inc_compile",
                               CompilerCache.fresh,
                               incOptions,
                               reporter,
                               Some(progress),
                               extra)
    val prev = compiler.emptyPreviousResult
    val in = compiler.inputs(Array(classesDir) ++ si.allJars ++ classpath,
                             sources,
                             classesDir,
                             Array(),
                             Array(),
                             maxErrors,
                             Array(),
                             CompileOrder.Mixed,
                             cs,
                             setup,
                             prev)

    def doCompile(newInputs: Inputs => Inputs = identity): CompileResult = {
      lastCompiledUnits = Set.empty
      compiler.compile(newInputs(in), log)
    }

    def doCompileWithStore(store: AnalysisStore,
                           newInputs: Inputs => Inputs = identity): CompileResult = {
<<<<<<< HEAD
      val previousResult = store.get() match {
        case Some((prevAnalysis, prevSetup)) =>
          PreviousResult.of(Optional.of[CompileAnalysis](prevAnalysis),
                            Optional.of[MiniSetup](prevSetup))
=======
      import JavaInterfaceUtil.EnrichOptional
      val previousResult = store.get().toOption match {
        case Some(analysisContents) =>
          val prevAnalysis = analysisContents.getAnalysis
          val prevSetup = analysisContents.getMiniSetup
          new PreviousResult(Optional.of[CompileAnalysis](prevAnalysis),
                             Optional.of[MiniSetup](prevSetup))
>>>>>>> 1de92bfa
        case _ =>
          compiler.emptyPreviousResult
      }
      val newResult = doCompile(in => newInputs(in.withPreviousResult(previousResult)))

      store.set(AnalysisContents.create(newResult.analysis(), newResult.setup()))
      newResult
    }
  }

}<|MERGE_RESOLUTION|>--- conflicted
+++ resolved
@@ -99,7 +99,7 @@
       tempDir: File,
       sources: Array[File],
       classpath: Seq[File],
-      incOptions: IncOptions = IncOptionsUtil.defaultIncOptions()
+      incOptions: IncOptions = IncOptions.of()
   ) {
     val noLogger = Logger.Null
     val compiler = new IncrementalCompilerImpl
@@ -148,20 +148,13 @@
 
     def doCompileWithStore(store: AnalysisStore,
                            newInputs: Inputs => Inputs = identity): CompileResult = {
-<<<<<<< HEAD
-      val previousResult = store.get() match {
-        case Some((prevAnalysis, prevSetup)) =>
-          PreviousResult.of(Optional.of[CompileAnalysis](prevAnalysis),
-                            Optional.of[MiniSetup](prevSetup))
-=======
       import JavaInterfaceUtil.EnrichOptional
       val previousResult = store.get().toOption match {
         case Some(analysisContents) =>
           val prevAnalysis = analysisContents.getAnalysis
           val prevSetup = analysisContents.getMiniSetup
-          new PreviousResult(Optional.of[CompileAnalysis](prevAnalysis),
-                             Optional.of[MiniSetup](prevSetup))
->>>>>>> 1de92bfa
+          PreviousResult.of(Optional.of[CompileAnalysis](prevAnalysis),
+                            Optional.of[MiniSetup](prevSetup))
         case _ =>
           compiler.emptyPreviousResult
       }
