package xsbt

import xsbti.TestCallback.ExtractedClassDependencies
import xsbti.compile.SingleOutput
import java.io.File
<<<<<<< HEAD
import java.net.URI
=======
import java.nio.file.Files
>>>>>>> 856d4162

import xsbti._
import sbt.io.IO.withTemporaryDirectory
import xsbti.api.ClassLike
import sbt.internal.util.ConsoleLogger
import xsbti.api.DependencyContext._

import scala.collection.mutable

/**
 * Provides common functionality needed for unit tests that require compiling
 * source code using Scala compiler.
 */
class ScalaCompilerForUnitTesting {

  /**
   * Compiles given source code using Scala compiler and returns API representation
   * extracted by ExtractAPI class.
   */
  def extractApisFromSrc(src: String): Set[ClassLike] = {
    val (Seq(tempSrcFile), analysisCallback) = compileSrcs(src)
    analysisCallback.apis(tempSrcFile)
  }

  /**
   * Compiles given source code using Scala compiler and returns API representation
   * extracted by ExtractAPI class.
   */
  def extractApisFromSrcs(reuseCompilerInstance: Boolean)(
      srcs: List[String]*): Seq[Set[ClassLike]] = {
    val (tempSrcFiles, analysisCallback) = compileSrcs(srcs.toList, reuseCompilerInstance)
    tempSrcFiles.map(analysisCallback.apis)
  }

  def extractUsedNamesFromSrc(src: String): Map[String, Set[String]] = {
    val (_, analysisCallback) = compileSrcs(src)
    analysisCallback.usedNames.toMap
  }

  def extractBinaryClassNamesFromSrc(src: String): Set[(String, String)] = {
    val (Seq(tempSrcFile), analysisCallback) = compileSrcs(src)
    analysisCallback.classNames(tempSrcFile).toSet
  }

  /**
   * Extract used names from src provided as the second argument.
   * If `assertDefaultScope` is set to true it will fail if there is any name used in scope other then Default
   *
   * The purpose of the first argument is to define names that the second
   * source is going to refer to. Both files are compiled in the same compiler
   * Run but only names used in the second src file are returned.
   */
  def extractUsedNamesFromSrc(
      definitionSrc: String,
      actualSrc: String,
      assertDefaultScope: Boolean = true
  ): Map[String, Set[String]] = {
    // we drop temp src file corresponding to the definition src file
    val (Seq(_, tempSrcFile), analysisCallback) = compileSrcs(definitionSrc, actualSrc)

    if (assertDefaultScope) for {
      (className, used) <- analysisCallback.usedNamesAndScopes
      analysisCallback.TestUsedName(name, scopes) <- used
    } assert(scopes.size() == 1 && scopes.contains(UseScope.Default), s"$className uses $name in $scopes")

    val classesInActualSrc = analysisCallback.classNames(tempSrcFile).map(_._1)
    classesInActualSrc.map(className => className -> analysisCallback.usedNames(className)).toMap
  }

  /**
   * Extract used names from the last source file in `sources`.
   *
   * The previous source files are provided to successfully compile examples.
   * Only the names used in the last src file are returned.
   */
  def extractUsedNamesFromSrc(sources: String*): Map[String, Set[String]] = {
    val (srcFiles, analysisCallback) = compileSrcs(sources: _*)
    srcFiles
      .map { srcFile =>
        val classesInSrc = analysisCallback.classNames(srcFile).map(_._1)
        classesInSrc.map(className => className -> analysisCallback.usedNames(className)).toMap
      }
      .reduce(_ ++ _)
  }

  /**
   * Compiles given source code snippets (passed as Strings) using Scala compiler and returns extracted
   * dependencies between snippets. Source code snippets are identified by symbols. Each symbol should
   * be associated with one snippet only.
   *
   * Snippets can be grouped to be compiled together in the same compiler run. This is
   * useful to compile macros, which cannot be used in the same compilation run that
   * defines them.
   *
   * Symbols are used to express extracted dependencies between source code snippets. This way we have
   * file system-independent way of testing dependencies between source code "files".
   */
  def extractDependenciesFromSrcs(srcs: List[List[String]]): ExtractedClassDependencies = {
    val (_, testCallback) = compileSrcs(srcs, reuseCompilerInstance = true)
    TestCallback.fromCallback(testCallback)
  }

  def extractDependenciesFromSrcs(srcs: String*): ExtractedClassDependencies = {
    extractDependenciesFromSrcs(List(srcs.toList))
  }

  /**
   * Compiles given source code snippets written to temporary files. Each snippet is
   * written to a separate temporary file.
   *
   * Snippets can be grouped to be compiled together in the same compiler run. This is
   * useful to compile macros, which cannot be used in the same compilation run that
   * defines them.
   *
   * The `reuseCompilerInstance` parameter controls whether the same Scala compiler instance
   * is reused between compiling source groups. Separate compiler instances can be used to
   * test stability of API representation (with respect to pickling) or to test handling of
   * binary dependencies.
   *
   * The sequence of temporary files corresponding to passed snippets and analysis
   * callback is returned as a result.
   */
  private[xsbt] def compileSrcs(
      groupedSrcs: List[List[String]],
      reuseCompilerInstance: Boolean,
      analysisCallback: TestCallback = new TestCallback
  ): (Seq[File], TestCallback) = {
    withTemporaryDirectory { temp =>
      val classesDir = new File(temp, "classes")
      classesDir.mkdir()

      lazy val commonCompilerInstance =
        prepareCompiler(classesDir, analysisCallback, classesDir.toString)

      val files = for ((compilationUnit, unitId) <- groupedSrcs.zipWithIndex) yield {
        // use a separate instance of the compiler for each group of sources to
        // have an ability to test for bugs in instability between source and pickled
        // representation of types
        val compiler =
          if (reuseCompilerInstance) commonCompilerInstance
          else
            prepareCompiler(classesDir, analysisCallback, classesDir.toString)
        val run = new compiler.Run
        val srcFiles = compilationUnit.zipWithIndex map {
          case (src, i) =>
            val fileName = s"Test-$unitId-$i.scala"
            prepareSrcFile(temp, fileName, src)
        }
        val srcFilePaths = srcFiles.map(srcFile => srcFile.getAbsolutePath).toList

        run.compile(srcFilePaths)

        srcFilePaths.foreach(f => new File(f).delete)
        srcFiles
      }

      // Make sure that the analysis doesn't lie about the class files that are written
      analysisCallback.productClassesToSources.keySet.foreach { classFile =>
        if (classFile.exists()) ()
        else {
          val cfs = Files.list(classFile.toPath.getParent).toArray.mkString("\n")
          sys.error(s"Class file '${classFile.getAbsolutePath}' doesn't exist! Found:\n$cfs")
        }
      }

      (files.flatten, analysisCallback)
    }
  }

<<<<<<< HEAD
  case class Project(srcs: List[String], callback: TestCallback, compilerArgs: List[String] = Nil)
  case class CompilationResult(classesDir: File, testCallback: TestCallback, compiler: ZincCompiler)
  private[xsbt] def compileProject(
      project: Project,
      classpath: List[File],
      picklePath: List[URI],
      maybeCompiler: Option[ZincCompiler] = None
  ): CompilationResult = {
    val callback = project.callback
    def compile(temp: File): CompilationResult = {
      val classesDir = new File(temp, "classes")
      classesDir.deleteOnExit()
      classesDir.mkdir()
      val fullClasspath = (classpath).map(_.getAbsolutePath).mkString(":")
      val compiler = maybeCompiler
        .map(p => { p.set(callback, p.reporter.asInstanceOf[DelegatingReporter]); p })
        .getOrElse(prepareCompiler(classesDir, callback, fullClasspath, project.compilerArgs))
      if (!picklePath.isEmpty)
        compiler.extendClassPathWithPicklePath(picklePath)
      val run = new compiler.Run
      val srcFiles = project.srcs.zipWithIndex map {
        case (src, i) =>
          val fileName = s"Test-$i.scala"
          prepareSrcFile(temp, fileName, src)
      }

      val srcFilePaths = srcFiles.map(srcFile => srcFile.getAbsolutePath).toList
      run.compile(srcFilePaths)

      srcFilePaths.foreach(f => new File(f).delete)
      CompilationResult(classesDir, callback, compiler)
    }

    withTemporaryDirectory(compile(_), true)
  }

  private def compileSrcs(srcs: String*): (Seq[File], TestCallback) = {
=======
  private[xsbt] def compileSrcs(srcs: String*): (Seq[File], TestCallback) = {
>>>>>>> 856d4162
    compileSrcs(List(srcs.toList), reuseCompilerInstance = true)
  }

  private def prepareSrcFile(baseDir: File, fileName: String, src: String): File = {
    val srcFile = new File(baseDir, fileName)
    sbt.io.IO.write(srcFile, src)
    srcFile
  }

  private[xsbt] def prepareCompiler(
      outputDir: File,
      analysisCallback: AnalysisCallback,
      classpath: String = ".",
      compilerArgs: List[String] = Nil
  ): ZincCompiler = {
    val args = compilerArgs.toArray
    object output extends SingleOutput {
      def getOutputDirectory: File = outputDir
      override def toString = s"SingleOutput($getOutputDirectory)"
    }
    val weakLog = new WeakLog(ConsoleLogger(), ConsoleReporter)
    val cachedCompiler = new CachedCompiler0(args, output, weakLog)
    val settings = cachedCompiler.settings
    settings.classpath.value = classpath
    settings.usejavacp.value = true
    val delegatingReporter = DelegatingReporter(settings, ConsoleReporter)
    val compiler = cachedCompiler.compiler
    compiler.set(analysisCallback, delegatingReporter)
    compiler
  }

  private object ConsoleReporter extends Reporter {
    def reset(): Unit = ()
    def hasErrors: Boolean = false
    def hasWarnings: Boolean = false
    def printWarnings(): Unit = ()
    def problems: Array[Problem] = Array.empty
    def log(problem: Problem): Unit = println(problem.message())
    def comment(pos: Position, msg: String): Unit = ()
    def printSummary(): Unit = ()
  }

}<|MERGE_RESOLUTION|>--- conflicted
+++ resolved
@@ -3,11 +3,8 @@
 import xsbti.TestCallback.ExtractedClassDependencies
 import xsbti.compile.SingleOutput
 import java.io.File
-<<<<<<< HEAD
 import java.net.URI
-=======
 import java.nio.file.Files
->>>>>>> 856d4162
 
 import xsbti._
 import sbt.io.IO.withTemporaryDirectory
@@ -177,7 +174,6 @@
     }
   }
 
-<<<<<<< HEAD
   case class Project(srcs: List[String], callback: TestCallback, compilerArgs: List[String] = Nil)
   case class CompilationResult(classesDir: File, testCallback: TestCallback, compiler: ZincCompiler)
   private[xsbt] def compileProject(
@@ -214,10 +210,7 @@
     withTemporaryDirectory(compile(_), true)
   }
 
-  private def compileSrcs(srcs: String*): (Seq[File], TestCallback) = {
-=======
   private[xsbt] def compileSrcs(srcs: String*): (Seq[File], TestCallback) = {
->>>>>>> 856d4162
     compileSrcs(List(srcs.toList), reuseCompilerInstance = true)
   }
 
