package sbt
package internal
package inc

import java.io.{ File, FileInputStream }
import java.net.URLClassLoader
import java.util.jar.Manifest

import sbt.util.Logger
import sbt.util.InterfaceUtil._
import sbt.internal.inc.JavaInterfaceUtil.{ EnrichOption, EnrichOptional }
import xsbt.api.Discovery
import xsbti.{ Problem, Severity }
import xsbti.compile.{
  AnalysisContents,
  ClasspathOptionsUtil,
  CompileAnalysis,
  CompileOrder,
  CompilerCache,
  DefinesClass,
  IncOptions,
  IncOptionsUtil,
  PerClasspathEntryLookup,
  PreviousResult,
  Compilers => XCompilers
}
import sbt.io.IO
import sbt.io.syntax._
import sbt.io.DirectoryFilter
import java.lang.reflect.Method
import java.lang.reflect.Modifier.{ isPublic, isStatic }
import java.util.{ Optional, Properties }

import sbt.internal.inc.classpath.{ ClassLoaderCache, ClasspathUtilities }
import sbt.internal.scripted.{ StatementHandler, TestFailed }
import sbt.internal.util.ManagedLogger
import sjsonnew.support.scalajson.unsafe.{ Converter, Parser => JsonParser }

import scala.{ PartialFunction => ?=> }
import scala.collection.mutable

final case class Project(
    name: String,
    dependsOn: Vector[String] = Vector.empty,
    in: Option[File] = None,
    scalaVersion: Option[String] = None
)
final case class Build(projects: Seq[Project])

final case class IncInstance(si: xsbti.compile.ScalaInstance, cs: XCompilers)

final class IncHandler(directory: File, cacheDir: File, scriptedLog: ManagedLogger)
    extends BridgeProviderSpecification
    with StatementHandler {

  type State = Option[IncInstance]
  type IncCommand = (ProjectStructure, List[String], IncInstance) => Unit

  val compiler = new IncrementalCompilerImpl

  def initialState: Option[IncInstance] = {
    initBuildStructure()
    None
  }

  def finish(state: Option[IncInstance]): Unit = {
    // Required so that next projects re-read the project structure
    buildStructure.clear()
    ()
  }

  val buildStructure: mutable.Map[String, ProjectStructure] = mutable.Map.empty
  def initBuildStructure(): Unit = {
    val build = initBuild
    build.projects.foreach { p =>
      val in = p.in.getOrElse(directory / p.name)
      val version = p.scalaVersion.getOrElse(scala.util.Properties.versionNumberString)
      val project = ProjectStructure(p.name, p.dependsOn, in, scriptedLog, lookupProject, version)
      buildStructure(p.name) = project
    }
  }

  private final val RootIdentifier = "root"
  def initBuild: Build = {
    if ((directory / "build.json").exists) {
      import sjsonnew._, BasicJsonProtocol._
      implicit val projectFormat =
        caseClass(Project.apply _, Project.unapply _)("name", "dependsOn", "in", "scalaVersion")
      implicit val buildFormat = caseClass(Build.apply _, Build.unapply _)("projects")
      val json = JsonParser.parseFromFile(directory / "build.json").get
      Converter.fromJsonUnsafe[Build](json)
    } else Build(projects = Vector(Project(name = RootIdentifier).copy(in = Some(directory))))
  }

  def lookupProject(name: String): ProjectStructure = buildStructure(name)

  override def apply(command: String, arguments: List[String], state: State): State = {
    val splitCommands = command.split("/").toList
    // Note that root does not do aggregation as sbt does.
    val (project, commandToRun) = splitCommands match {
      case sub :: cmd :: Nil => buildStructure(sub) -> cmd
      case cmd :: Nil        => buildStructure(RootIdentifier) -> cmd
      case _                 => sys.error(s"The command is either empty or has more than one `/`: $command")
    }
    val runner = (ii: IncInstance) => commands(commandToRun)(project, arguments, ii)
    Some(onIncInstance(state, project)(runner))
  }

  def onIncInstance(i: Option[IncInstance], p: ProjectStructure)(
      run: IncInstance => Unit): IncInstance = {
    val instance = i.getOrElse(onNewIncInstance(p))
    run(instance)
    instance
  }

  private final val noLogger = Logger.Null
  private[this] def onNewIncInstance(p: ProjectStructure): IncInstance = {
    val scalaVersion = p.scalaVersion
    val (compilerBridge, si) = IncHandler.getCompilerCacheFor(scalaVersion) match {
      case Some(alreadyInstantiated) =>
        alreadyInstantiated
      case None =>
        val compilerBridge = getCompilerBridge(cacheDir, noLogger, scalaVersion)
        val si = scalaInstance(scalaVersion, cacheDir, noLogger)
        val toCache = (compilerBridge, si)
        IncHandler.putCompilerCache(scalaVersion, toCache)
        toCache
    }
    val analyzingCompiler = scalaCompiler(si, compilerBridge)
    IncInstance(si, compiler.compilers(si, ClasspathOptionsUtil.boot, None, analyzingCompiler))
  }

  private final val unit = (_: Seq[String]) => ()
  def scalaCompiler(instance: xsbti.compile.ScalaInstance, bridgeJar: File): AnalyzingCompiler = {
    val bridgeProvider = ZincUtil.constantBridgeProvider(instance, bridgeJar)
    val classpath = ClasspathOptionsUtil.boot
    new AnalyzingCompiler(instance, bridgeProvider, classpath, unit, IncHandler.classLoaderCache)
  }

  lazy val commands: Map[String, IncCommand] = Map(
    noArgs("compile") { case (p, i) => p.compile(i); () },
    noArgs("clean") { case (p, _)   => p.clean() },
    onArgs("checkIterations") {
      case (p, x :: Nil, i) => p.checkNumberOfCompilerIterations(i, x.toInt)
    },
    onArgs("checkRecompilations") {
      case (p, step :: classNames, i) => p.checkRecompilations(i, step.toInt, classNames)
    },
    onArgs("checkClasses") {
      case (p, src :: products, i) => p.checkClasses(i, dropRightColon(src), products)
    },
    onArgs("checkMainClasses") {
      case (p, src :: products, i) => p.checkMainClasses(i, dropRightColon(src), products)
    },
    onArgs("checkProducts") {
      case (p, src :: products, i) => p.checkProducts(i, dropRightColon(src), products)
    },
    onArgs("checkDependencies") {
      case (p, cls :: dependencies, i) => p.checkDependencies(i, dropRightColon(cls), dependencies)
    },
    noArgs("checkSame") { case (p, i) => p.checkSame(i) },
    onArgs("run") {
      case (p, params, i) =>
        val analysis = p.compile(i)
        p.discoverMainClasses(Some(analysis.apis)) match {
          case Seq(mainClassName) =>
            val classpath: Array[File] = (i.si.allJars :+ p.classesDir) map { _.getAbsoluteFile }
            val loader = ClasspathUtilities.makeLoader(classpath, i.si, directory)
            val main = p.getMainMethod(mainClassName, loader)
            p.invokeMain(loader, main, params)
          case _ =>
            throw new TestFailed("Found more than one main class.")
        }
    },
    noArgs("package") { case (p, i) => p.packageBin(i) },
    onArgs("checkWarnings") {
      case (p, count :: Nil, _) => p.checkMessages(count.toInt, Severity.Warn)
    },
    onArgs("checkWarning") {
      case (p, index :: expected :: Nil, _) => p.checkMessage(index.toInt, expected, Severity.Warn)
    },
    onArgs("checkErrors") {
      case (p, count :: Nil, _) => p.checkMessages(count.toInt, Severity.Error)
    },
    onArgs("checkError") {
      case (p, idx :: expected :: Nil, _) => p.checkMessage(idx.toInt, expected, Severity.Error)
    },
    noArgs("checkNoClassFiles") { case (p, _) => p.checkNoGeneratedClassFiles() }
  )

  private def dropRightColon(s: String) = if (s endsWith ":") s dropRight 1 else s

  private def onArgs(commandName: String)(
      pf: (ProjectStructure, List[String], IncInstance) ?=> Unit
  ): (String, IncCommand) =
    commandName ->
      ((p, xs, i) => applyOrElse(pf, (p, xs, i), p.unrecognizedArguments(commandName, xs)))

  private def noArgs(commandName: String)(
      pf: (ProjectStructure, IncInstance) ?=> Unit
  ): (String, IncCommand) =
    commandName ->
      ((p, xs, i) => applyOrElse(pf, (p, i), p.acceptsNoArguments(commandName, xs)))

  private def applyOrElse[A, B](pf: A ?=> B, x: A, fb: => B) = pf.applyOrElse(x, (_: A) => fb)
}

case class ProjectStructure(
    name: String,
    dependsOn: Vector[String],
    baseDirectory: File,
    scriptedLog: ManagedLogger,
    lookupProject: String => ProjectStructure,
    scalaVersion: String
) extends BridgeProviderSpecification {
  val compiler = new IncrementalCompilerImpl
  val maxErrors = 100
  class PerClasspathEntryLookupImpl(
      am: File => Option[CompileAnalysis],
      definesClassLookup: File => DefinesClass
  ) extends PerClasspathEntryLookup {
    override def analysis(classpathEntry: File): Optional[CompileAnalysis] =
      am(classpathEntry).toOptional
    override def definesClass(classpathEntry: File): DefinesClass =
      definesClassLookup(classpathEntry)
  }
  val targetDir = baseDirectory / "target"
  val classesDir = targetDir / "classes"
  val generatedClassFiles = classesDir ** "*.class"
  val scalaSourceDirectory = baseDirectory / "src" / "main" / "scala"
  val javaSourceDirectory = baseDirectory / "src" / "main" / "java"
  def scalaSources: List[File] =
    (scalaSourceDirectory ** "*.scala").get.toList ++
      (baseDirectory * "*.scala").get.toList
  def javaSources: List[File] =
    (javaSourceDirectory ** "*.java").get.toList ++
      (baseDirectory * "*.java").get.toList
  val cacheFile = baseDirectory / "target" / "inc_compile.zip"
  val fileStore = FileAnalysisStore.binary(cacheFile)
  val cachedStore = AnalysisStore.cached(fileStore)
  def prev(useCachedAnalysis: Boolean = true) = {
    val store = if (useCachedAnalysis) cachedStore else fileStore
    store.get.toOption match {
      case Some(contents) =>
        PreviousResult.of(Optional.of(contents.getAnalysis), Optional.of(contents.getMiniSetup))
      case _ => compiler.emptyPreviousResult
    }
  }
  def unmanagedJars: List[File] = (baseDirectory / "lib" ** "*.jar").get.toList
  def lookupAnalysis: File => Option[CompileAnalysis] = {
    val f0: PartialFunction[File, Option[CompileAnalysis]] = {
      case x if x.getAbsoluteFile == classesDir.getAbsoluteFile => prev().analysis.toOption
    }
    val f1 = (f0 /: dependsOnRef) { (acc, dep) =>
      acc orElse {
        case x if x.getAbsoluteFile == dep.classesDir.getAbsoluteFile =>
          dep.prev().analysis.toOption
      }
    }
    f1 orElse { case _ => None }
  }
  def dependsOnRef: Vector[ProjectStructure] = dependsOn map { lookupProject(_) }
  def internalClasspath: Vector[File] = dependsOnRef map { _.classesDir }

  def checkSame(i: IncInstance): Unit =
    cachedStore.get.toOption match {
      case Some(contents) =>
        val prevAnalysis = contents.getAnalysis.asInstanceOf[Analysis]
        val analysis = compile(i)
        analysis.apis.internal foreach {
          case (k, api) =>
            assert(api.apiHash == prevAnalysis.apis.internalAPI(k).apiHash)
        }
      case _ => ()
    }

  def clean(): Unit = IO.delete(classesDir)

  def checkNumberOfCompilerIterations(i: IncInstance, expected: Int): Unit = {
    val analysis = compile(i)
    assert(
      (analysis.compilations.allCompilations.size: Int) == expected,
      "analysis.compilations.allCompilations.size = %d (expected %d)"
        .format(analysis.compilations.allCompilations.size, expected)
    )
    ()
  }

  def checkRecompilations(i: IncInstance, step: Int, expected: List[String]): Unit = {
    val analysis = compile(i)
    val allCompilations = analysis.compilations.allCompilations
    val recompiledClasses: Seq[Set[String]] = allCompilations map { c =>
      val recompiledClasses = analysis.apis.internal.collect {
        case (className, api) if api.compilationTimestamp() == c.getStartTime => className
      }
      recompiledClasses.toSet
    }
    def recompiledClassesInIteration(iteration: Int, classNames: Set[String]) = {
      assert(recompiledClasses(iteration) == classNames,
             "%s != %s".format(recompiledClasses(iteration), classNames))
    }

    assert(step < allCompilations.size.toInt)
    recompiledClassesInIteration(step, expected.toSet)
    ()
  }

  def checkClasses(i: IncInstance, src: String, expected: List[String]): Unit = {
    val analysis = compile(i)
    def classes(src: String): Set[String] = analysis.relations.classNames(baseDirectory / src)
    def assertClasses(expected: Set[String], actual: Set[String]) =
      assert(expected == actual, s"Expected $expected classes, got $actual")

    assertClasses(expected.toSet, classes(src))
    ()
  }

  def checkMainClasses(i: IncInstance, src: String, expected: List[String]): Unit = {
    val analysis = compile(i)
    def mainClasses(src: String): Set[String] =
      analysis.infos.get(baseDirectory / src).getMainClasses.toSet
    def assertClasses(expected: Set[String], actual: Set[String]) =
      assert(expected == actual, s"Expected $expected classes, got $actual")

    assertClasses(expected.toSet, mainClasses(src))
    ()
  }

  def checkProducts(i: IncInstance, src: String, expected: List[String]): Unit = {
    val analysis = compile(i)
    def relativeClassDir(f: File): File = f.relativeTo(classesDir) getOrElse f
    def products(srcFile: String): Set[String] = {
      val productFiles = analysis.relations.products(baseDirectory / srcFile)
      productFiles.map(relativeClassDir).map(_.getPath)
    }
    def assertClasses(expected: Set[String], actual: Set[String]) =
      assert(expected == actual, s"Expected $expected products, got $actual")

    assertClasses(expected.toSet, products(src))
    ()
  }

  def checkNoGeneratedClassFiles(): Unit = {
    val allClassFiles = generatedClassFiles.get.mkString("\n\t")
    if (!allClassFiles.isEmpty)
      sys.error(s"Classes existed:\n\t$allClassFiles")
  }

  def checkDependencies(i: IncInstance, className: String, expected: List[String]): Unit = {
    val analysis = compile(i)
    def classDeps(cls: String): Set[String] = analysis.relations.internalClassDep.forward(cls)
    def assertDependencies(expected: Set[String], actual: Set[String]) =
      assert(expected == actual, s"Expected $expected dependencies, got $actual")

    assertDependencies(expected.toSet, classDeps(className))
    ()
  }

  def compile(i: IncInstance): Analysis = {
    dependsOnRef map { dep =>
      dep.compile(i)
    }
    import i._
    val sources = scalaSources ++ javaSources
    val lookup = new PerClasspathEntryLookupImpl(lookupAnalysis, Locate.definesClass)
    val transactional: Optional[xsbti.compile.ClassFileManagerType] =
      Optional.of(
        xsbti.compile.TransactionalManagerType
          .of(targetDir / "classes.bak", sbt.util.Logger.Null))
    // We specify the class file manager explicitly even though it's noew possible
    // to specify it in the incremental option property file (this is the default for sbt)
    val properties = loadIncProperties(baseDirectory / "incOptions.properties")
    val (incOptions, scalacOptions) = loadIncOptions(properties)
    val storeApis = Option(properties.getProperty("incOptions.storeApis"))
      .map(_.toBoolean)
      .getOrElse(incOptions.storeApis())
    val reporter = new ManagedLoggedReporter(maxErrors, scriptedLog)
    val extra = Array(t2(("key", "value")))
    val previousResult = prev(
      Option(properties.getProperty("alwaysLoadAnalysis")).exists(_.toBoolean))
    val initializedIncOptions =
      incOptions.withClassfileManagerType(transactional).withStoreApis(storeApis)
    val setup = compiler.setup(
      lookup,
      skip = false,
      cacheFile,
      cache = CompilerCache.fresh,
      initializedIncOptions,
      reporter,
      optionProgress = None,
      extra
    )

    val classpath =
      (i.si.allJars.toList ++ (unmanagedJars :+ classesDir) ++ internalClasspath).toArray
    val in = compiler.inputs(classpath,
                             sources.toArray,
                             classesDir,
                             scalacOptions,
                             Array(),
                             maxErrors,
                             Array(),
                             CompileOrder.Mixed,
                             cs,
                             setup,
                             previousResult)
    val result = compiler.compile(in, scriptedLog)
    val analysis = result.analysis match { case a: Analysis => a }
    cachedStore.set(AnalysisContents.create(analysis, result.setup))
    scriptedLog.info(s"""Compilation done: ${sources.toList.mkString(", ")}""")
    analysis
  }

  def packageBin(i: IncInstance): Unit = {
    compile(i)
    val jar = targetDir / s"$name.jar"
    val manifest = new Manifest
    val sources =
      (classesDir ** -DirectoryFilter).get flatMap {
        case x =>
          IO.relativize(classesDir, x) match {
            case Some(path) => List((x, path))
            case _          => Nil
          }
      }
    IO.jar(sources, jar, manifest)
  }

  def unrecognizedArguments(commandName: String, args: List[String]): Unit =
    scriptError("Unrecognized arguments for '" + commandName + "': '" + spaced(args) + "'.")

  def acceptsNoArguments(commandName: String, args: List[String]): Unit =
    scriptError(
      "Command '" + commandName + "' does not accept arguments (found '" + spaced(args) + "').")

  def spaced[T](l: Seq[T]): String = l.mkString(" ")

  def scriptError(message: String): Unit = sys.error("Test script error: " + message)

  def discoverMainClasses(apisOpt: Option[APIs]): Seq[String] =
    apisOpt match {
      case Some(apis) =>
        def companionsApis(c: xsbti.api.Companions): Seq[xsbti.api.ClassLike] =
          Seq(c.classApi, c.objectApi)
        val allDefs = apis.internal.values.flatMap(x => companionsApis(x.api)).toSeq
        Discovery
          .applications(allDefs)
          .collect({ case (definition, discovered) if discovered.hasMain => definition.name })
          .sorted
      case None => Nil
    }

  // Taken from Run.scala in sbt/sbt
  def getMainMethod(mainClassName: String, loader: ClassLoader) = {
    val mainClass = Class.forName(mainClassName, true, loader)
    val method = mainClass.getMethod("main", classOf[Array[String]])
    // jvm allows the actual main class to be non-public and to run a method in the non-public class,
    //  we need to make it accessible
    method.setAccessible(true)
    val modifiers = method.getModifiers
    if (!isPublic(modifiers))
      throw new NoSuchMethodException(mainClassName + ".main is not public")
    if (!isStatic(modifiers))
      throw new NoSuchMethodException(mainClassName + ".main is not static")
    method
  }

  def invokeMain(loader: ClassLoader, main: Method, options: Seq[String]): Unit = {
    val currentThread = Thread.currentThread
    val oldLoader = Thread.currentThread.getContextClassLoader
    currentThread.setContextClassLoader(loader)
    try { main.invoke(null, options.toArray[String]); () } finally {
      currentThread.setContextClassLoader(oldLoader)
    }
    ()
  }

  def loadIncProperties(src: File): Properties = {
    if (src.exists()) {
      val properties = new Properties()
      properties.load(new FileInputStream(src))
      properties
    } else new Properties()
  }

  def loadIncOptions(properties: Properties): (IncOptions, Array[String]) = {
    import scala.collection.JavaConverters._
    val map = new java.util.HashMap[String, String]
    properties.asScala foreach { case (k: String, v: String) => map.put(k, v) }

    val scalacOptions =
      Option(map.get("scalac.options")).map(_.toString.split(" +")).getOrElse(Array.empty)

<<<<<<< HEAD
    (IncOptionsUtil.fromStringMap(map, scriptedLog), scalacOptions)
=======
      val incOptions = {
        val opts = IncOptionsUtil.fromStringMap(map, scriptedLog)
        if (opts.recompileAllFraction() != IncOptions.defaultRecompileAllFraction()) opts
        else opts.withRecompileAllFraction(1.0)
      }

      (incOptions, scalacOptions)
    } else (IncOptions.of().withRecompileAllFraction(1.0), Array.empty)
>>>>>>> 1c2960db
  }

  def getProblems(): Seq[Problem] =
    cachedStore.get.toOption match {
      case Some(analysisContents) =>
        val analysis = analysisContents.getAnalysis.asInstanceOf[Analysis]
        val allInfos = analysis.infos.allInfos.values.toSeq
        allInfos flatMap (i => i.getReportedProblems ++ i.getUnreportedProblems)
      case _ =>
        Nil
    }

  def checkMessages(expected: Int, severity: Severity): Unit = {
    val messages = getProblems() filter (_.severity == severity)
    assert(
      messages.length == expected,
      s"""Expected $expected messages with severity $severity but ${messages.length} found:
                                           |${messages mkString "\n"}""".stripMargin
    )
    ()
  }

  def checkMessage(index: Int, expected: String, severity: Severity): Unit = {
    val problems = getProblems() filter (_.severity == severity)
    problems lift index match {
      case Some(problem) =>
        assert(problem.message contains expected,
               s"""'${problem.message}' doesn't contain '$expected'.""")
      case None =>
        throw new TestFailed(
          s"Problem not found: $index (there are ${problems.length} problem with severity $severity).")
    }
    ()
  }
}

object IncHandler {
  type Cached = (File, xsbti.compile.ScalaInstance)
  private[this] final val scriptedCompilerCache = new mutable.WeakHashMap[String, Cached]()
  def getCompilerCacheFor(scalaVersion: String): Option[Cached] =
    synchronized(scriptedCompilerCache.get(scalaVersion))
  def putCompilerCache(scalaVersion: String, cached: Cached): Option[Cached] =
    synchronized(scriptedCompilerCache.put(scalaVersion, cached))

  private[internal] final val classLoaderCache = Some(
    new ClassLoaderCache(new URLClassLoader(Array())))
}<|MERGE_RESOLUTION|>--- conflicted
+++ resolved
@@ -491,9 +491,6 @@
     val scalacOptions =
       Option(map.get("scalac.options")).map(_.toString.split(" +")).getOrElse(Array.empty)
 
-<<<<<<< HEAD
-    (IncOptionsUtil.fromStringMap(map, scriptedLog), scalacOptions)
-=======
       val incOptions = {
         val opts = IncOptionsUtil.fromStringMap(map, scriptedLog)
         if (opts.recompileAllFraction() != IncOptions.defaultRecompileAllFraction()) opts
@@ -501,8 +498,6 @@
       }
 
       (incOptions, scalacOptions)
-    } else (IncOptions.of().withRecompileAllFraction(1.0), Array.empty)
->>>>>>> 1c2960db
   }
 
   def getProblems(): Seq[Problem] =
